--- conflicted
+++ resolved
@@ -416,14 +416,13 @@
 				return
 			}
 
-<<<<<<< HEAD
 			pendingSegmentInfo, err := verifier.metabase.GetSegmentByPosition(ctx, metabase.GetSegmentByPosition{
 				StreamID: pendingObject.StreamID,
 				Position: pending.Segment.Position,
 			})
 			if err != nil {
 				if metabase.ErrSegmentNotFound.Has(err) {
-					ch <- result{nodeID: pending.NodeID, status: skipped}
+					ch <- result{nodeID: pending.NodeID, status: remove}
 					return
 				}
 
@@ -434,11 +433,7 @@
 
 			// TODO: is this check still necessary? If the segment was found by its StreamID and position, the RootPieceID should not had changed.
 			if pendingSegmentInfo.RootPieceID != pending.PieceID {
-				ch <- result{nodeID: pending.NodeID, status: skipped}
-=======
-			if pendingPointer.GetRemote().RootPieceId != pending.PieceID {
 				ch <- result{nodeID: pending.NodeID, status: remove}
->>>>>>> 376547c3
 				return
 			}
 			var pieceNum uint16
@@ -454,17 +449,7 @@
 				return
 			}
 
-<<<<<<< HEAD
 			limit, piecePrivateKey, cachedIPAndPort, err := verifier.orders.CreateAuditOrderLimit(ctx, pending.Segment.Bucket(), pending.NodeID, pieceNum, pending.PieceID, pending.ShareSize)
-=======
-			segmentLocation, err := metabase.ParseSegmentKey(metabase.SegmentKey(pending.Path)) // TODO: this should be parsed in pending
-			if err != nil {
-				ch <- result{nodeID: pending.NodeID, status: remove}
-				return
-			}
-
-			limit, piecePrivateKey, cachedIPAndPort, err := verifier.orders.CreateAuditOrderLimit(ctx, segmentLocation.Bucket(), pending.NodeID, pieceNum, pending.PieceID, pending.ShareSize)
->>>>>>> 376547c3
 			if err != nil {
 				if overlay.ErrNodeDisqualified.Has(err) {
 					_, errDelete := verifier.containment.Delete(ctx, pending.NodeID)
