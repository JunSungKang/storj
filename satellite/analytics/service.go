// Copyright (C) 2021 Storj Labs, Inc.
// See LICENSE for copying information.

package analytics

import (
	"go.uber.org/zap"
	segment "gopkg.in/segmentio/analytics-go.v3"

	"time"
<<<<<<< HEAD
=======

>>>>>>> fee57224
	"storj.io/common/uuid"
)

const (
	eventAccountCreated     = "Account Created"
	eventSignedIn           = "Signed In"
	eventProjectCreated     = "Project Created"
	eventAccessGrantCreated = "Access Grant Created"
<<<<<<< HEAD
=======
	eventObjectUploaded     = "Object Uploaded"
>>>>>>> fee57224
)

// Config is a configuration struct for analytics Service.
type Config struct {
	SegmentWriteKey string `help:"segment write key" default:""`
	Enabled         bool   `help:"enable analytics reporting" default:"false"`
}

// Service for sending analytics.
//
// architecture: Service
type Service struct {
	log           *zap.Logger
	config        Config
	satelliteName string

	segment segment.Client
}

// NewService creates new service for creating sending analytics.
func NewService(log *zap.Logger, config Config, satelliteName string) *Service {
	service := &Service{
		log:           log,
		config:        config,
		satelliteName: satelliteName,
	}
	if config.Enabled {
		service.segment = segment.New(config.SegmentWriteKey)
	}
	return service
}

// Close closes the Segment client.
func (service *Service) Close() error {
	if !service.config.Enabled {
		return nil
	}

	return service.segment.Close()
}

// UserType is a type for distinguishing personal vs. professional users.
type UserType string

const (
	// Professional defines a "professional" user type.
	Professional UserType = "Professional"
	// Personal defines a "personal" user type.
	Personal UserType = "Personal"
)

// TrackCreateUserFields contains input data for tracking a create user event.
type TrackCreateUserFields struct {
	ID            uuid.UUID
	FullName      string
	Email         string
	Type          UserType
	EmployeeCount string
	CompanyName   string
	JobTitle      string
}

func (service *Service) enqueueMessage(message segment.Message) {
	if !service.config.Enabled {
		return
	}

	err := service.segment.Enqueue(message)
	if err != nil {
		service.log.Error("Error enqueueing message", zap.Error(err))
	}
}

// TrackCreateUser sends an "Account Created" event to Segment.
func (service *Service) TrackCreateUser(fields TrackCreateUserFields) {
	traits := segment.NewTraits()
	traits.SetName(fields.FullName)
	traits.SetEmail(fields.Email)

	service.enqueueMessage(segment.Identify{
		UserId: fields.ID.String(),
		Traits: traits,
	})

	props := segment.NewProperties()
	props.Set("email", fields.Email)
	props.Set("name", fields.FullName)
	props.Set("satellite_selected", service.satelliteName)
	props.Set("account_type", fields.Type)

	if fields.Type == Professional {
		props.Set("company_size", fields.EmployeeCount)
		props.Set("company_name", fields.CompanyName)
		props.Set("job_title", fields.JobTitle)
	}

	service.enqueueMessage(segment.Track{
		UserId:     fields.ID.String(),
		Event:      eventAccountCreated,
		Properties: props,
	})
}

func (service *Service) TrackSignedIn(userID uuid.UUID, email string) {
	traits := segment.NewTraits()
	traits.SetEmail(email)

	service.enqueueMessage(segment.Identify{
		UserId: userID.String(),
		Traits: traits,
	})

	props := segment.NewProperties()
	props.Set("email", email)

	service.enqueueMessage(segment.Track{
		UserId:     userID.String(),
		Event:      eventSignedIn,
		Properties: props,
	})
}

func (service *Service) TrackProjectCreated(userID, projectID uuid.UUID, currentProjectCount int) {

	props := segment.NewProperties()
	props.Set("project_count", currentProjectCount)
	props.Set("project_id", projectID.String())

	service.enqueueMessage(segment.Track{
		UserId:     userID.String(),
		Event:      eventProjectCreated,
		Properties: props,
	})
}

func (service *Service) TrackAccessGrantCreated(userID uuid.UUID) {

	service.enqueueMessage(segment.Track{
		UserId: userID.String(),
		Event:  eventAccessGrantCreated,
	})
<<<<<<< HEAD
=======
}

func (service *Service) TrackObjectUploaded(projectID uuid.UUID, uploadDate time.Time) {
	props := segment.NewProperties()
	props.Set("project_id", projectID.String())
	props.Set("upload_date", uploadDate)

	service.enqueueMessage(segment.Track{
		Event:      eventObjectUploaded,
		Properties: props,
	})
>>>>>>> fee57224
}<|MERGE_RESOLUTION|>--- conflicted
+++ resolved
@@ -8,10 +8,7 @@
 	segment "gopkg.in/segmentio/analytics-go.v3"
 
 	"time"
-<<<<<<< HEAD
-=======
 
->>>>>>> fee57224
 	"storj.io/common/uuid"
 )
 
@@ -20,10 +17,7 @@
 	eventSignedIn           = "Signed In"
 	eventProjectCreated     = "Project Created"
 	eventAccessGrantCreated = "Access Grant Created"
-<<<<<<< HEAD
-=======
 	eventObjectUploaded     = "Object Uploaded"
->>>>>>> fee57224
 )
 
 // Config is a configuration struct for analytics Service.
@@ -165,8 +159,6 @@
 		UserId: userID.String(),
 		Event:  eventAccessGrantCreated,
 	})
-<<<<<<< HEAD
-=======
 }
 
 func (service *Service) TrackObjectUploaded(projectID uuid.UUID, uploadDate time.Time) {
@@ -178,5 +170,4 @@
 		Event:      eventObjectUploaded,
 		Properties: props,
 	})
->>>>>>> fee57224
 }