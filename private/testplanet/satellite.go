// Copyright (C) 2019 Storj Labs, Inc.
// See LICENSE for copying information

package testplanet

import (
	"context"
	"net"
	"os"
	"path/filepath"
	"runtime/pprof"
	"strconv"
	"time"

	"github.com/zeebo/errs"
	"go.uber.org/zap"
	"golang.org/x/sync/errgroup"

	"storj.io/common/errs2"
	"storj.io/common/identity"
	"storj.io/common/memory"
	"storj.io/common/peertls/extensions"
	"storj.io/common/peertls/tlsopts"
	"storj.io/common/rpc"
	"storj.io/common/storj"
	"storj.io/common/uuid"
	"storj.io/private/debug"
	"storj.io/private/version"
	"storj.io/storj/pkg/revocation"
	"storj.io/storj/pkg/server"
	"storj.io/storj/private/testredis"
	versionchecker "storj.io/storj/private/version/checker"
	"storj.io/storj/private/web"
	"storj.io/storj/satellite"
	"storj.io/storj/satellite/accounting"
	"storj.io/storj/satellite/accounting/live"
	"storj.io/storj/satellite/accounting/projectbwcleanup"
	"storj.io/storj/satellite/accounting/rollup"
	"storj.io/storj/satellite/accounting/rolluparchive"
	"storj.io/storj/satellite/accounting/tally"
	"storj.io/storj/satellite/admin"
	"storj.io/storj/satellite/audit"
	"storj.io/storj/satellite/console"
	"storj.io/storj/satellite/console/consoleauth"
	"storj.io/storj/satellite/console/consoleweb"
	"storj.io/storj/satellite/contact"
	"storj.io/storj/satellite/gc"
	"storj.io/storj/satellite/gracefulexit"
	"storj.io/storj/satellite/inspector"
	"storj.io/storj/satellite/mailservice"
	"storj.io/storj/satellite/metainfo"
	"storj.io/storj/satellite/metainfo/expireddeletion"
	"storj.io/storj/satellite/metainfo/piecedeletion"
	"storj.io/storj/satellite/metrics"
	"storj.io/storj/satellite/nodestats"
	"storj.io/storj/satellite/orders"
	"storj.io/storj/satellite/overlay"
	"storj.io/storj/satellite/overlay/straynodes"
	"storj.io/storj/satellite/payments/paymentsconfig"
	"storj.io/storj/satellite/payments/stripecoinpayments"
	"storj.io/storj/satellite/repair/checker"
	"storj.io/storj/satellite/repair/irreparable"
	"storj.io/storj/satellite/repair/repairer"
	"storj.io/storj/satellite/satellitedb/satellitedbtest"
)

// Satellite contains all the processes needed to run a full Satellite setup.
type Satellite struct {
	Name   string
	Config satellite.Config

	Core     *satellite.Core
	API      *satellite.API
	Repairer *satellite.Repairer
	Admin    *satellite.Admin
	GC       *satellite.GarbageCollection

	Log      *zap.Logger
	Identity *identity.FullIdentity
	DB       satellite.DB

	Dialer rpc.Dialer

	Server *server.Server

	Version *versionchecker.Service

	Contact struct {
		Service  *contact.Service
		Endpoint *contact.Endpoint
	}

	Overlay struct {
		DB           overlay.DB
		Service      *overlay.Service
		Inspector    *overlay.Inspector
		DQStrayNodes *straynodes.Chore
	}

	Metainfo struct {
		Database  metainfo.PointerDB
		Metabase  metainfo.MetabaseDB
		Service   *metainfo.Service
		Endpoint2 *metainfo.Endpoint
		Loop      *metainfo.Loop
	}

	Inspector struct {
		Endpoint *inspector.Endpoint
	}

	Orders struct {
		DB       orders.DB
		Endpoint *orders.Endpoint
		Service  *orders.Service
		Chore    *orders.Chore
	}

	Repair struct {
		Checker   *checker.Checker
		Repairer  *repairer.Service
		Inspector *irreparable.Inspector
	}

	Audit struct {
		Queues   *audit.Queues
		Worker   *audit.Worker
		Chore    *audit.Chore
		Verifier *audit.Verifier
		Reporter *audit.Reporter
	}

	GarbageCollection struct {
		Service *gc.Service
	}

	ExpiredDeletion struct {
		Chore *expireddeletion.Chore
	}

	Accounting struct {
		Tally            *tally.Service
		Rollup           *rollup.Service
		ProjectUsage     *accounting.Service
		ProjectBWCleanup *projectbwcleanup.Chore
		RollupArchive    *rolluparchive.Chore
	}

	LiveAccounting struct {
		Cache accounting.Cache
	}

	ProjectLimits struct {
		Cache *accounting.ProjectLimitCache
	}

	Mail struct {
		Service *mailservice.Service
	}

	Console struct {
		Listener net.Listener
		Service  *console.Service
		Endpoint *consoleweb.Server
	}

	NodeStats struct {
		Endpoint *nodestats.Endpoint
	}

	GracefulExit struct {
		Chore    *gracefulexit.Chore
		Endpoint *gracefulexit.Endpoint
	}

	Metrics struct {
		Chore *metrics.Chore
	}
}

// Label returns name for debugger.
func (system *Satellite) Label() string { return system.Name }

// ID returns the ID of the Satellite system.
func (system *Satellite) ID() storj.NodeID { return system.API.Identity.ID }

// Addr returns the public address from the Satellite system API.
func (system *Satellite) Addr() string { return system.API.Server.Addr().String() }

// URL returns the node url from the Satellite system API.
func (system *Satellite) URL() string { return system.NodeURL().String() }

// NodeURL returns the storj.NodeURL from the Satellite system API.
func (system *Satellite) NodeURL() storj.NodeURL {
	return storj.NodeURL{ID: system.API.ID(), Address: system.API.Addr()}
}

// AddUser adds user to a satellite. Password from newUser will be always overridden by FullName to have
// known password which can be used automatically.
func (system *Satellite) AddUser(ctx context.Context, newUser console.CreateUser, maxNumberOfProjects int) (*console.User, error) {
	regToken, err := system.API.Console.Service.CreateRegToken(ctx, maxNumberOfProjects)
	if err != nil {
		return nil, err
	}

	newUser.Password = newUser.FullName
	user, err := system.API.Console.Service.CreateUser(ctx, newUser, regToken.Secret)
	if err != nil {
		return nil, err
	}

	activationToken, err := system.API.Console.Service.GenerateActivationToken(ctx, user.ID, user.Email)
	if err != nil {
		return nil, err
	}

	err = system.API.Console.Service.ActivateAccount(ctx, activationToken)
	if err != nil {
		return nil, err
	}

	authCtx, err := system.AuthenticatedContext(ctx, user.ID)
	if err != nil {
		return nil, err
	}
	err = system.API.Console.Service.Payments().SetupAccount(authCtx)
	if err != nil {
		return nil, err
	}

	return user, nil
}

// AddProject adds project to a satellite and makes specified user an owner.
func (system *Satellite) AddProject(ctx context.Context, ownerID uuid.UUID, name string) (*console.Project, error) {
	authCtx, err := system.AuthenticatedContext(ctx, ownerID)
	if err != nil {
		return nil, err
	}
	project, err := system.API.Console.Service.CreateProject(authCtx, console.ProjectInfo{
		Name: name,
	})
	if err != nil {
		return nil, err
	}
	return project, nil
}

// AuthenticatedContext creates context with authentication date for given user.
func (system *Satellite) AuthenticatedContext(ctx context.Context, userID uuid.UUID) (context.Context, error) {
	user, err := system.API.Console.Service.GetUser(ctx, userID)
	if err != nil {
		return nil, err
	}

	// we are using full name as a password
	token, err := system.API.Console.Service.Token(ctx, user.Email, user.FullName)
	if err != nil {
		return nil, err
	}

	auth, err := system.API.Console.Service.Authorize(consoleauth.WithAPIKey(ctx, []byte(token)))
	if err != nil {
		return nil, err
	}

	return console.WithAuth(ctx, auth), nil
}

// Close closes all the subsystems in the Satellite system.
func (system *Satellite) Close() error {
	return errs.Combine(
		system.API.Close(),
		system.Core.Close(),
		system.Repairer.Close(),
		system.Admin.Close(),
		system.GC.Close(),
	)
}

// Run runs all the subsystems in the Satellite system.
func (system *Satellite) Run(ctx context.Context) (err error) {
	group, ctx := errgroup.WithContext(ctx)

	group.Go(func() error {
		return errs2.IgnoreCanceled(system.Core.Run(ctx))
	})
	group.Go(func() error {
		return errs2.IgnoreCanceled(system.API.Run(ctx))
	})
	group.Go(func() error {
		return errs2.IgnoreCanceled(system.Repairer.Run(ctx))
	})
	group.Go(func() error {
		return errs2.IgnoreCanceled(system.Admin.Run(ctx))
	})
	group.Go(func() error {
		return errs2.IgnoreCanceled(system.GC.Run(ctx))
	})
	return group.Wait()
}

// PrivateAddr returns the private address from the Satellite system API.
func (system *Satellite) PrivateAddr() string { return system.API.Server.PrivateAddr().String() }

// newSatellites initializes satellites.
func (planet *Planet) newSatellites(ctx context.Context, count int, databases satellitedbtest.SatelliteDatabases) ([]*Satellite, error) {
	var satellites []*Satellite

	for i := 0; i < count; i++ {
		index := i
		prefix := "satellite" + strconv.Itoa(index)
		log := planet.log.Named(prefix)

		var system *Satellite
		var err error

		pprof.Do(ctx, pprof.Labels("peer", prefix), func(ctx context.Context) {
			system, err = planet.newSatellite(ctx, prefix, index, log, databases)
		})
		if err != nil {
			return nil, err
		}

		log.Debug("id=" + system.ID().String() + " addr=" + system.Addr())
		satellites = append(satellites, system)
		planet.peers = append(planet.peers, newClosablePeer(system))
	}

	return satellites, nil
}

func (planet *Planet) newSatellite(ctx context.Context, prefix string, index int, log *zap.Logger, databases satellitedbtest.SatelliteDatabases) (*Satellite, error) {
	storageDir := filepath.Join(planet.directory, prefix)
	if err := os.MkdirAll(storageDir, 0700); err != nil {
		return nil, err
	}

	identity, err := planet.NewIdentity()
	if err != nil {
		return nil, err
	}

	db, err := satellitedbtest.CreateMasterDB(ctx, log.Named("db"), planet.config.Name, "S", index, databases.MasterDB)
	if err != nil {
		return nil, err
	}

	if planet.config.Reconfigure.SatelliteDB != nil {
		var newdb satellite.DB
		newdb, err = planet.config.Reconfigure.SatelliteDB(log.Named("db"), index, db)
		if err != nil {
			return nil, errs.Combine(err, db.Close())
		}
		db = newdb
	}
	planet.databases = append(planet.databases, db)

	pointerDB, err := satellitedbtest.CreatePointerDB(ctx, log.Named("pointerdb"), planet.config.Name, "P", index, databases.PointerDB)
	if err != nil {
		return nil, err
	}

	if planet.config.Reconfigure.SatellitePointerDB != nil {
		var newPointerDB metainfo.PointerDB
		newPointerDB, err = planet.config.Reconfigure.SatellitePointerDB(log.Named("pointerdb"), index, pointerDB)
		if err != nil {
			return nil, errs.Combine(err, pointerDB.Close())
		}
		pointerDB = newPointerDB
	}
	planet.databases = append(planet.databases, pointerDB)

<<<<<<< HEAD
	metabaseDB, err := satellitedbtest.CreateMetabaseDB(context.TODO(), log.Named("metabase"), planet.config.Name, "M", index, databases.MetabaseDB)
	if err != nil {
		return nil, err
	}

	if planet.config.Reconfigure.SatelliteMetabaseDB != nil {
		var newMetabaseDB metainfo.MetabaseDB
		newMetabaseDB, err = planet.config.Reconfigure.SatelliteMetabaseDB(log.Named("metabase"), index, metabaseDB)
		if err != nil {
			return nil, errs.Combine(err, metabaseDB.Close())
		}
		metabaseDB = newMetabaseDB
	}
	planet.databases = append(planet.databases, metabaseDB)

	redis, err := redisserver.Mini(ctx)
=======
	redis, err := testredis.Mini(ctx)
>>>>>>> 84b844a2
	if err != nil {
		return nil, err
	}
	encryptionKeys, err := orders.NewEncryptionKeys(orders.EncryptionKey{
		ID:  orders.EncryptionKeyID{1},
		Key: storj.Key{1},
	})
	if err != nil {
		return nil, err
	}

	config := satellite.Config{
		Server: server.Config{
			Address:        "127.0.0.1:0",
			PrivateAddress: "127.0.0.1:0",

			Config: tlsopts.Config{
				RevocationDBURL:     "bolt://" + filepath.Join(storageDir, "revocation.db"),
				UsePeerCAWhitelist:  true,
				PeerCAWhitelistPath: planet.whitelistPath,
				PeerIDVersions:      "latest",
				Extensions: extensions.Config{
					Revocation:          false,
					WhitelistSignedLeaf: false,
				},
			},
		},
		Debug: debug.Config{
			Address: "",
		},
		Admin: admin.Config{
			Address: "127.0.0.1:0",
		},
		Contact: contact.Config{
			Timeout: 1 * time.Minute,
		},
		Overlay: overlay.Config{
			Node: overlay.NodeSelectionConfig{
				AuditCount:       0,
				NewNodeFraction:  1,
				OnlineWindow:     time.Minute,
				DistinctIP:       false,
				MinimumDiskSpace: 100 * memory.MB,

				AuditReputationRepairWeight: 1,
				AuditReputationUplinkWeight: 1,
				AuditReputationLambda:       0.95,
				AuditReputationWeight:       1,
				AuditReputationDQ:           0.6,
				SuspensionGracePeriod:       time.Hour,
				SuspensionDQEnabled:         true,
			},
			NodeSelectionCache: overlay.UploadSelectionCacheConfig{
				Staleness: 3 * time.Minute,
			},
			UpdateStatsBatchSize: 100,
			AuditHistory: overlay.AuditHistoryConfig{
				WindowSize:       10 * time.Minute,
				TrackingPeriod:   time.Hour,
				GracePeriod:      time.Hour,
				OfflineThreshold: 0.6,
			},
		},
		StrayNodes: straynodes.Config{
			EnableDQ:                  true,
			Interval:                  time.Minute,
			MaxDurationWithoutContact: 30 * time.Second,
		},
		Metainfo: metainfo.Config{
			DatabaseURL:          "", // not used
			MinRemoteSegmentSize: 0,  // TODO: fix tests to work with 1024
			MaxInlineSegmentSize: 4 * memory.KiB,
			MaxSegmentSize:       64 * memory.MiB,
			MaxMetadataSize:      2 * memory.KiB,
			MaxCommitInterval:    1 * time.Hour,
			Overlay:              true,
			RS: metainfo.RSConfig{
				ErasureShareSize: memory.Size(256),
				Min:              atLeastOne(planet.config.StorageNodeCount * 1 / 5),
				Repair:           atLeastOne(planet.config.StorageNodeCount * 2 / 5),
				Success:          atLeastOne(planet.config.StorageNodeCount * 3 / 5),
				Total:            atLeastOne(planet.config.StorageNodeCount * 4 / 5),
			},
			Loop: metainfo.LoopConfig{
				CoalesceDuration: 1 * time.Second,
				ListLimit:        10000,
			},
			RateLimiter: metainfo.RateLimiterConfig{
				Enabled:         true,
				Rate:            1000,
				CacheCapacity:   100,
				CacheExpiration: 10 * time.Second,
			},
			ProjectLimits: metainfo.ProjectLimitConfig{
				MaxBuckets:          10,
				DefaultMaxUsage:     25 * memory.GB,
				DefaultMaxBandwidth: 25 * memory.GB,
			},
			PieceDeletion: piecedeletion.Config{
				MaxConcurrency:      100,
				MaxConcurrentPieces: 1000,

				MaxPiecesPerBatch:   4000,
				MaxPiecesPerRequest: 2000,

				DialTimeout:    2 * time.Second,
				RequestTimeout: 2 * time.Second,
				FailThreshold:  2 * time.Second,
			},
		},
		Orders: orders.Config{
			Expiration:        7 * 24 * time.Hour,
			FlushBatchSize:    10,
			FlushInterval:     defaultInterval,
			NodeStatusLogging: true,
			EncryptionKeys:    *encryptionKeys,
		},
		Checker: checker.Config{
			Interval:                  defaultInterval,
			IrreparableInterval:       defaultInterval,
			ReliabilityCacheStaleness: 1 * time.Minute,
		},
		Payments: paymentsconfig.Config{
			StorageTBPrice: "10",
			EgressTBPrice:  "45",
			ObjectPrice:    "0.0000022",
			StripeCoinPayments: stripecoinpayments.Config{
				TransactionUpdateInterval:    defaultInterval,
				AccountBalanceUpdateInterval: defaultInterval,
				ConversionRatesCycleInterval: defaultInterval,
				ListingLimit:                 100,
			},
			CouponDuration:    2,
			CouponValue:       275,
			PaywallProportion: 1,
		},
		Repairer: repairer.Config{
			MaxRepair:                     10,
			Interval:                      defaultInterval,
			Timeout:                       1 * time.Minute, // Repairs can take up to 10 seconds. Leaving room for outliers
			DownloadTimeout:               1 * time.Minute,
			TotalTimeout:                  10 * time.Minute,
			MaxBufferMem:                  4 * memory.MiB,
			MaxExcessRateOptimalThreshold: 0.05,
			InMemoryRepair:                false,
		},
		Audit: audit.Config{
			MaxRetriesStatDB:   0,
			MinBytesPerSecond:  1 * memory.KB,
			MinDownloadTimeout: 5 * time.Second,
			MaxReverifyCount:   3,
			ChoreInterval:      defaultInterval,
			QueueInterval:      defaultInterval,
			Slots:              3,
			WorkerConcurrency:  2,
		},
		GarbageCollection: gc.Config{
			Interval:          defaultInterval,
			Enabled:           true,
			InitialPieces:     10,
			FalsePositiveRate: 0.1,
			ConcurrentSends:   1,
			RunInCore:         false,
		},
		ExpiredDeletion: expireddeletion.Config{
			Interval: defaultInterval,
			Enabled:  true,
		},
		Tally: tally.Config{
			Interval: defaultInterval,
		},
		Rollup: rollup.Config{
			Interval:      defaultInterval,
			DeleteTallies: false,
		},
		RollupArchive: rolluparchive.Config{
			Interval:   defaultInterval,
			ArchiveAge: time.Hour * 24,
			BatchSize:  1000,
			Enabled:    true,
		},
		ProjectBWCleanup: projectbwcleanup.Config{
			Interval:     defaultInterval,
			RetainMonths: 1,
		},
		LiveAccounting: live.Config{
			StorageBackend:    "redis://" + redis.Addr() + "?db=0",
			BandwidthCacheTTL: 5 * time.Minute,
		},
		Mail: mailservice.Config{
			SMTPServerAddress: "smtp.mail.test:587",
			From:              "Labs <storj@mail.test>",
			AuthType:          "simulate",
			TemplatePath:      filepath.Join(developmentRoot, "web/satellite/static/emails"),
		},
		Console: consoleweb.Config{
			Address:         "127.0.0.1:0",
			StaticDir:       filepath.Join(developmentRoot, "web/satellite"),
			AuthToken:       "very-secret-token",
			AuthTokenSecret: "my-suppa-secret-key",
			Config: console.Config{
				PasswordCost:        console.TestPasswordCost,
				DefaultProjectLimit: 5,
			},
			RateLimit: web.IPRateLimiterConfig{
				Duration:  5 * time.Minute,
				Burst:     3,
				NumLimits: 10,
			},
		},
		Version: planet.NewVersionConfig(),
		GracefulExit: gracefulexit.Config{
			Enabled: true,

			ChoreBatchSize: 10,
			ChoreInterval:  defaultInterval,

			EndpointBatchSize:            100,
			MaxFailuresPerPiece:          5,
			MaxInactiveTimeFrame:         time.Second * 10,
			OverallMaxFailuresPercentage: 10,
			RecvTimeout:                  time.Minute * 1,
			MaxOrderLimitSendCount:       3,
			NodeMinAgeInMonths:           0,
		},
		Metrics: metrics.Config{
			ChoreInterval: defaultInterval,
		},
	}

	if planet.config.Reconfigure.Satellite != nil {
		planet.config.Reconfigure.Satellite(log, index, &config)
	}

	versionInfo := planet.NewVersionInfo()

	revocationDB, err := revocation.OpenDBFromCfg(ctx, config.Server.Config)
	if err != nil {
		return nil, errs.Wrap(err)
	}

	planet.databases = append(planet.databases, revocationDB)

	liveAccounting, err := live.NewCache(log.Named("live-accounting"), config.LiveAccounting)
	if err != nil {
		return nil, errs.Wrap(err)
	}
	planet.databases = append(planet.databases, liveAccounting)

	rollupsWriteCache := orders.NewRollupsWriteCache(log.Named("orders-write-cache"), db.Orders(), config.Orders.FlushBatchSize)
	planet.databases = append(planet.databases, rollupsWriteCacheCloser{rollupsWriteCache})

	peer, err := satellite.New(log, identity, db, pointerDB, metabaseDB, revocationDB, liveAccounting, rollupsWriteCache, versionInfo, &config, nil)
	if err != nil {
		return nil, err
	}

	err = db.TestingMigrateToLatest(ctx)
	if err != nil {
		return nil, err
	}

	err = metabaseDB.MigrateToLatest(ctx)
	if err != nil {
		return nil, err
	}

	api, err := planet.newAPI(ctx, index, identity, db, pointerDB, metabaseDB, config, versionInfo)
	if err != nil {
		return nil, err
	}

	adminPeer, err := planet.newAdmin(ctx, index, identity, db, config, versionInfo)
	if err != nil {
		return nil, err
	}

	repairerPeer, err := planet.newRepairer(ctx, index, identity, db, pointerDB, metabaseDB, config, versionInfo)
	if err != nil {
		return nil, err
	}

	gcPeer, err := planet.newGarbageCollection(ctx, index, identity, db, pointerDB, metabaseDB, config, versionInfo)
	if err != nil {
		return nil, err
	}

	return createNewSystem(prefix, log, config, peer, api, repairerPeer, adminPeer, gcPeer), nil
}

// createNewSystem makes a new Satellite System and exposes the same interface from
// before we split out the API. In the short term this will help keep all the tests passing
// without much modification needed. However long term, we probably want to rework this
// so it represents how the satellite will run when it is made up of many prrocesses.
func createNewSystem(name string, log *zap.Logger, config satellite.Config, peer *satellite.Core, api *satellite.API, repairerPeer *satellite.Repairer, adminPeer *satellite.Admin, gcPeer *satellite.GarbageCollection) *Satellite {
	system := &Satellite{
		Name:     name,
		Config:   config,
		Core:     peer,
		API:      api,
		Repairer: repairerPeer,
		Admin:    adminPeer,
		GC:       gcPeer,
	}
	system.Log = log
	system.Identity = peer.Identity
	system.DB = api.DB

	system.Dialer = api.Dialer

	system.Contact.Service = api.Contact.Service
	system.Contact.Endpoint = api.Contact.Endpoint

	system.Overlay.DB = api.Overlay.DB
	system.Overlay.Service = api.Overlay.Service
	system.Overlay.Inspector = api.Overlay.Inspector
	system.Overlay.DQStrayNodes = peer.Overlay.DQStrayNodes

	system.Metainfo.Database = api.Metainfo.Database
	system.Metainfo.Metabase = api.Metainfo.Metabase
	system.Metainfo.Service = peer.Metainfo.Service
	system.Metainfo.Endpoint2 = api.Metainfo.Endpoint2
	system.Metainfo.Loop = peer.Metainfo.Loop

	system.Inspector.Endpoint = api.Inspector.Endpoint

	system.Orders.DB = api.Orders.DB
	system.Orders.Endpoint = api.Orders.Endpoint
	system.Orders.Service = peer.Orders.Service
	system.Orders.Chore = api.Orders.Chore

	system.Repair.Checker = peer.Repair.Checker
	system.Repair.Repairer = repairerPeer.Repairer
	system.Repair.Inspector = api.Repair.Inspector

	system.Audit.Queues = peer.Audit.Queues
	system.Audit.Worker = peer.Audit.Worker
	system.Audit.Chore = peer.Audit.Chore
	system.Audit.Verifier = peer.Audit.Verifier
	system.Audit.Reporter = peer.Audit.Reporter

	system.GarbageCollection.Service = gcPeer.GarbageCollection.Service

	system.ExpiredDeletion.Chore = peer.ExpiredDeletion.Chore

	system.Accounting.Tally = peer.Accounting.Tally
	system.Accounting.Rollup = peer.Accounting.Rollup
	system.Accounting.ProjectUsage = api.Accounting.ProjectUsage
	system.Accounting.ProjectBWCleanup = peer.Accounting.ProjectBWCleanupChore
	system.Accounting.RollupArchive = peer.Accounting.RollupArchiveChore

	system.LiveAccounting = peer.LiveAccounting

	system.ProjectLimits.Cache = api.ProjectLimits.Cache

	system.GracefulExit.Chore = peer.GracefulExit.Chore
	system.GracefulExit.Endpoint = api.GracefulExit.Endpoint

	system.Metrics.Chore = peer.Metrics.Chore

	return system
}

func (planet *Planet) newAPI(ctx context.Context, index int, identity *identity.FullIdentity, db satellite.DB, pointerDB metainfo.PointerDB, metabaseDB metainfo.MetabaseDB, config satellite.Config, versionInfo version.Info) (*satellite.API, error) {
	prefix := "satellite-api" + strconv.Itoa(index)
	log := planet.log.Named(prefix)
	var err error

	revocationDB, err := revocation.OpenDBFromCfg(ctx, config.Server.Config)
	if err != nil {
		return nil, errs.Wrap(err)
	}
	planet.databases = append(planet.databases, revocationDB)

	liveAccounting, err := live.NewCache(log.Named("live-accounting"), config.LiveAccounting)
	if err != nil {
		return nil, errs.Wrap(err)
	}
	planet.databases = append(planet.databases, liveAccounting)

	rollupsWriteCache := orders.NewRollupsWriteCache(log.Named("orders-write-cache"), db.Orders(), config.Orders.FlushBatchSize)
	planet.databases = append(planet.databases, rollupsWriteCacheCloser{rollupsWriteCache})

	return satellite.NewAPI(log, identity, db, pointerDB, metabaseDB, revocationDB, liveAccounting, rollupsWriteCache, &config, versionInfo, nil)
}

func (planet *Planet) newAdmin(ctx context.Context, index int, identity *identity.FullIdentity, db satellite.DB, config satellite.Config, versionInfo version.Info) (*satellite.Admin, error) {
	prefix := "satellite-admin" + strconv.Itoa(index)
	log := planet.log.Named(prefix)

	return satellite.NewAdmin(log, identity, db, versionInfo, &config, nil)
}

func (planet *Planet) newRepairer(ctx context.Context, index int, identity *identity.FullIdentity, db satellite.DB, pointerDB metainfo.PointerDB, metabaseDB metainfo.MetabaseDB, config satellite.Config, versionInfo version.Info) (*satellite.Repairer, error) {
	prefix := "satellite-repairer" + strconv.Itoa(index)
	log := planet.log.Named(prefix)

	revocationDB, err := revocation.OpenDBFromCfg(ctx, config.Server.Config)
	if err != nil {
		return nil, errs.Wrap(err)
	}
	planet.databases = append(planet.databases, revocationDB)

	rollupsWriteCache := orders.NewRollupsWriteCache(log.Named("orders-write-cache"), db.Orders(), config.Orders.FlushBatchSize)
	planet.databases = append(planet.databases, rollupsWriteCacheCloser{rollupsWriteCache})

	return satellite.NewRepairer(log, identity, pointerDB, metabaseDB, revocationDB, db.RepairQueue(), db.Buckets(), db.OverlayCache(), rollupsWriteCache, db.Irreparable(), versionInfo, &config, nil)
}

type rollupsWriteCacheCloser struct {
	*orders.RollupsWriteCache
}

func (cache rollupsWriteCacheCloser) Close() error {
	return cache.RollupsWriteCache.CloseAndFlush(context.TODO())
}

func (planet *Planet) newGarbageCollection(ctx context.Context, index int, identity *identity.FullIdentity, db satellite.DB, pointerDB metainfo.PointerDB, metabaseDB metainfo.MetabaseDB, config satellite.Config, versionInfo version.Info) (*satellite.GarbageCollection, error) {
	prefix := "satellite-gc" + strconv.Itoa(index)
	log := planet.log.Named(prefix)

	revocationDB, err := revocation.OpenDBFromCfg(ctx, config.Server.Config)
	if err != nil {
		return nil, errs.Wrap(err)
	}
	planet.databases = append(planet.databases, revocationDB)
	return satellite.NewGarbageCollection(log, identity, db, pointerDB, metabaseDB, revocationDB, versionInfo, &config, nil)
}

// atLeastOne returns 1 if value < 1, or value otherwise.
func atLeastOne(value int) int {
	if value < 1 {
		return 1
	}
	return value
}<|MERGE_RESOLUTION|>--- conflicted
+++ resolved
@@ -371,7 +371,6 @@
 	}
 	planet.databases = append(planet.databases, pointerDB)
 
-<<<<<<< HEAD
 	metabaseDB, err := satellitedbtest.CreateMetabaseDB(context.TODO(), log.Named("metabase"), planet.config.Name, "M", index, databases.MetabaseDB)
 	if err != nil {
 		return nil, err
@@ -387,10 +386,7 @@
 	}
 	planet.databases = append(planet.databases, metabaseDB)
 
-	redis, err := redisserver.Mini(ctx)
-=======
 	redis, err := testredis.Mini(ctx)
->>>>>>> 84b844a2
 	if err != nil {
 		return nil, err
 	}
